--- conflicted
+++ resolved
@@ -49,51 +49,17 @@
 
 class PhaseMeter_SignalGenerator(MokuInstrument):
 
-<<<<<<< HEAD
-	def set_defaults(self):
-		self.pm_out1_enable = False
-=======
 	def __init__(self):
 		super(PhaseMeter_SignalGenerator, self).__init__()
 		self._register_accessors(_pm_siggen_reg_hdl)
 
 	def set_defaults(self):
 		# Register values
->>>>>>> 48b199d2
 		self.pm_out1_frequency = 0
 		self.pm_out2_frequency = 0
 		self.pm_out1_amplitude = 0
 		self.pm_out2_amplitude = 0
 
-<<<<<<< HEAD
-	def synth_sinewave(self, ch, amplitude, frequency):
-		if ch == 1:
-			self.pm_out1_enable = True
-			self.pm_out1_amplitude = amplitude
-			self.pm_out1_frequency = frequency
-		if ch == 2:
-			self.pm_out2_enable = True
-			self.pm_out2_amplitude = amplitude
-			self.pm_out2_frequency = frequency
-
-_pm_siggen_reg_hdl = [
-	('pm_out1_enable',		REG_PM_SG_EN,	lambda s, old: (old & ~1) | int(s) if int(s) in [0, 1] else None,
-											lambda rval: rval & 1),
-	('pm_out2_enable',		REG_PM_SG_EN,	lambda s, old: (old & ~2) | int(s) << 1 if int(s) in [0, 1] else None,
-											lambda rval: (rval & 2) >> 1),
-	('pm_out1_frequency',	(REG_PM_SG_FREQ1_H, REG_PM_SG_FREQ1_L),
-											lambda f, old: ((old[0] & 0xFFFF0000) | _usgn(f * _PM_SG_FREQSCALE, 48) >> 32, _usgn(f * _PM_SG_FREQSCALE, 48) & 0xFFFFFFFF),
-											lambda rval: (rval[0] << 32 | rval[1])/_PM_SG_FREQSCALE),
-	('pm_out2_frequency',	(REG_PM_SG_FREQ2_H, REG_PM_SG_FREQ2_L),
-											lambda f, old: ((old[0] & 0xFFFF0000) | _usgn(f * _PM_SG_FREQSCALE, 48) >> 32, _usgn(f * _PM_SG_FREQSCALE, 48) & 0xFFFFFFFF),
-											lambda rval: (rval[0] << 32 | rval[1])/_PM_SG_FREQSCALE),
-	('pm_out1_amplitude',	REG_PM_SG_AMP, lambda a, old: (old & 0xFFFF0000) | _usgn(_PM_SG_AMPSCALE * a, 16), lambda rval: (rval/_PM_SG_AMPSCALE) & 0x0000FFFF),
-	('pm_out2_amplitude',	REG_PM_SG_AMP, lambda a, old: (old & 0x0000FFFF) | _usgn(_PM_SG_AMPSCALE * a, 16) << 16, lambda rval: ((rval/_PM_SG_AMPSCALE) & 0xFFFF0000) >> 16)
-]
-# Define all PM-registers we care about
-_instrument._attach_register_handlers(_pm_siggen_reg_hdl, PhaseMeter_SignalGenerator)
-
-=======
 		# Local/cached values
 		self.pm_out1_enable = False
 		self.pm_out2_enable = False
@@ -134,7 +100,6 @@
 	'pm_out2_amplitude':	(REG_PM_SG_AMP, to_reg_unsigned(16, 16, xform=lambda a: a * _PM_SG_AMPSCALE),
 											from_reg_unsigned(16,16, xform=lambda a: a / _PM_SG_AMPSCALE))
 }
->>>>>>> 48b199d2
 
 class PhaseMeter(_frame_instrument.FrameBasedInstrument, PhaseMeter_SignalGenerator): #TODO Frame instrument may not be appropriate when we get streaming going.
 	""" PhaseMeter instrument object. This should be instantiated and attached to a :any:`Moku` instance.
