--- conflicted
+++ resolved
@@ -16,11 +16,7 @@
 logging.getLogger('pymoku').setLevel(logging.DEBUG)
 
 # Use Moku.get_by_serial() or get_by_name() if you don't know the IP
-<<<<<<< HEAD
-m = Moku('192.168.1.121')
-=======
 m = Moku.get_by_name('example')
->>>>>>> 48b199d2
 
 i = m.discover_instrument()
 
@@ -82,15 +78,10 @@
 	# Set up signal generator for enabled channels
 	if(ch1_out_enable):
 		i.synth_sinewave(1, ch1_out_amp, ch1_out_freq)
-<<<<<<< HEAD
-	if(ch2_out_enable):
-		i.synth_sinewave(2, ch2_out_amp, ch2_out_freq)
-=======
 		i.enable_output(1,ch1_out_enable)
 	if(ch2_out_enable):
 		i.synth_sinewave(2, ch2_out_amp, ch2_out_freq)
 		i.enable_output(2,ch2_out_enable)
->>>>>>> 48b199d2
 
 	# Atomically apply all instrument settings above
 	i.commit()
