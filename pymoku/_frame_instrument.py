--- conflicted
+++ resolved
@@ -421,8 +421,7 @@
 		# Check internal and external storage
 		for mp in ['i', 'e']:
 			for f in self._moku._fs_list(mp):
-<<<<<<< HEAD
-				if f[0].startswith(target):
+				if str(f[0]).startswith(target):
 					# Don't overwrite existing files of the name name. This would be nicer
 					# if we could pass receive_file a local filename to save to, but until
 					# that change is made, just move the clashing file out of the way.
@@ -433,9 +432,6 @@
 
 						os.rename(f[0], f[0] + ("-%d" % i))
 
-=======
-				if str(f[0]).startswith(target):
->>>>>>> 56bbb1db
 					# Data length of zero uploads the whole file
 					self._moku._receive_file(mp, f[0], 0)
 					uploaded += 1
