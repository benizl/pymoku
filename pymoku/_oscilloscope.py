
import math
import logging

from _instrument import *
import _frame_instrument
import _siggen

log = logging.getLogger(__name__)

REG_OSC_OUTSEL		= 65
REG_OSC_TRIGMODE	= 66
REG_OSC_TRIGCTL		= 67
REG_OSC_TRIGLVL		= 68
REG_OSC_ACTL		= 69
REG_OSC_DECIMATION	= 70

### Every constant that starts with OSC_ will become an attribute of pymoku.instruments ###

# REG_OSC_OUTSEL constants
OSC_SOURCE_ADC		= 0
OSC_SOURCE_DAC		= 1

# REG_OSC_TRIGMODE constants
OSC_TRIG_AUTO		= 0
OSC_TRIG_NORMAL		= 1
OSC_TRIG_SINGLE		= 2

# REG_OSC_TRIGLVL constants
OSC_TRIG_CH1		= 0
OSC_TRIG_CH2		= 1
OSC_TRIG_DA1		= 2
OSC_TRIG_DA2		= 3

OSC_EDGE_RISING		= 0
OSC_EDGE_FALLING	= 1
OSC_EDGE_BOTH		= 2

# Re-export the top level attributes so they'll be picked up by pymoku.instruments, we
# do actually want to give people access to these constants directly for Oscilloscope
OSC_ROLL			= ROLL
OSC_SWEEP			= SWEEP
OSC_FULL_FRAME		= FULL_FRAME

_OSC_LB_ROUND		= 0
_OSC_LB_CLIP		= 1

_OSC_AIN_DDS		= 0
_OSC_AIN_DECI		= 1

_OSC_ADC_SMPS		= ADC_SMP_RATE
_OSC_BUFLEN			= CHN_BUFLEN
_OSC_SCREEN_WIDTH	= 1024
_OSC_FPS			= 10

class VoltsFrame(_frame_instrument.DataFrame):
	"""
	Object representing a frame of data in units of Volts. This is the native output format of
	the :any:`Oscilloscope` instrument and similar.

	This object should not be instantiated directly, but will be returned by a supporting *get_frame*
	implementation.

	.. autoinstanceattribute:: pymoku._frame_instrument.VoltsFrame.ch1
		:annotation: = [CH1_DATA]

	.. autoinstanceattribute:: pymoku._frame_instrument.VoltsFrame.ch2
		:annotation: = [CH2_DATA]

	.. autoinstanceattribute:: pymoku._frame_instrument.VoltsFrame.frameid
		:annotation: = n

	.. autoinstanceattribute:: pymoku._frame_instrument.VoltsFrame.waveformid
		:annotation: = n
	"""
	def __init__(self, scales):
		super(VoltsFrame, self).__init__()

		#: Channel 1 data array in units of Volts. Present whether or not the channel is enabled, but the
		#: contents are undefined in the latter case.
		self.ch1 = []

		#: Channel 2 data array in units of Volts.
		self.ch2 = []

		self.scales = scales

	def process_complete(self):
		if self.stateid not in self.scales:
			log.error("Can't render voltage frame, haven't saved calibration data for state %d", self.stateid)
			return

		scale1, scale2, _, _ = self.scales[self.stateid]

		try:
			smpls = int(len(self.raw1) / 4)
			dat = struct.unpack('<' + 'i' * smpls, self.raw1)
			dat = [ x if x != -0x80000000 else None for x in dat ]

			self.ch1_bits = [ float(x) if x is not None else None for x in dat[:1024] ]
			self.ch1 = [ x * scale1 if x is not None else None for x in self.ch1_bits]

			smpls = int(len(self.raw2) / 4)
			dat = struct.unpack('<' + 'i' * smpls, self.raw2)
			dat = [ x if x != -0x80000000 else None for x in dat ]

			self.ch2_bits = [ float(x) if x is not None else None for x in dat[:1024] ]
			self.ch2 = [ x * scale2 if x is not None else None for x in self.ch2_bits]
		except (IndexError, TypeError, struct.error):
			# If the data is bollocksed, force a reinitialisation on next packet
			log.exception("Oscilloscope packet")
			self.frameid = None
			self.complete = False

		return True

class Oscilloscope(_frame_instrument.FrameBasedInstrument, _siggen.SignalGenerator):
	""" Oscilloscope instrument object. This should be instantiated and attached to a :any:`Moku` instance.

	.. automethod:: pymoku.instruments.Oscilloscope.__init__

	.. attribute:: hwver

		Hardware Version

	.. attribute:: hwserial

		Hardware Serial Number

	.. attribute:: framerate
		:annotation: = 10

		Frame Rate, range 1 - 30.

	.. attribute:: type
		:annotation: = "oscilloscope"

		Name of this instrument.

	"""

	def __init__(self):
		"""Create a new Oscilloscope instrument, ready to be attached to a Moku."""
		super(Oscilloscope, self).__init__()
		self._register_accessors(_osc_reg_handlers)

		self.id = 1
		self.type = "oscilloscope"
		self.calibration = None

		self.logname = "MokuDataloggerData"
		self.binstr = "<s32"
		self.procstr = ["*C","*C"]
		self.timestep = 1

		self.decimation_rate = 1

<<<<<<< HEAD
		# Define any (non- register-mapped) properties that are used when committing
		# as a commit is called when the instrument is set running
		self.trig_volts = 0
=======
		self.scales = {}

		self.set_frame_class(VoltsFrame, scales=self.scales)

>>>>>>> 5443ff07

	def _optimal_decimation(self, t1, t2):
		# Based on mercury_ipad/LISettings::OSCalculateOptimalADCDecimation
		ts = abs(t1 - t2)
		return math.ceil(_OSC_ADC_SMPS * ts / _OSC_BUFLEN)

	def _buffer_offset(self, t1, t2, decimation):
		# Based on mercury_ipad/LISettings::OSCalculateOptimalBufferOffset
		# TODO: Roll mode

		buffer_smps = _OSC_ADC_SMPS / decimation
		offset_secs = t1
		offset = round(min(max(math.ceil(offset_secs * buffer_smps / 4.0), -2**28), 2**12))

		return offset

	def _render_downsample(self, t1, t2, decimation):
		# Based on mercury_ipad/LISettings::OSCalculateRenderDownsamplingForDecimation
		buffer_smps = _OSC_ADC_SMPS / decimation
		screen_smps = min(_OSC_SCREEN_WIDTH / abs(t1 - t2), _OSC_ADC_SMPS)

		return round(min(max(buffer_smps / screen_smps, 1.0), 16.0))

	def _render_offset(self, t1, t2, decimation, buffer_offset, render_decimation):
		# Based on mercury_ipad/LISettings::OSCalculateFrameOffsetForDecimation
		buffer_smps = _OSC_ADC_SMPS / decimation
		trig_in_buf = 4 * buffer_offset # TODO: Roll Mode
		time_buff_start = -trig_in_buf / buffer_smps
		time_buff_end = time_buff_start + (_OSC_BUFLEN - 1) / buffer_smps
		time_screen_centre = abs(t1 - t2) / 2
		screen_span = render_decimation / buffer_smps * _OSC_SCREEN_WIDTH

		# Allows for scrolling past the end of the trace
		time_left = max(min(time_screen_centre - screen_span / 2, time_buff_end - screen_span), time_buff_start)

		return math.ceil(-time_left * buffer_smps)

		# For now, only support viewing the whole captured buffer
		#return buffer_offset * 4

	def _deci_gain(self):
		if self.decimation_rate == 0:
			return 1

		if self.decimation_rate < 2**20:
			return self.decimation_rate
		else:
			return self.decimation_rate / 2**10

	def _trigger_level(self, amplitude, source, scales):
		# An amplitude in volts is scaled to an ADC level depending on the trigger input source 
		# and its current configuration
		[g1, g2, d1, d2] = scales
		if (source == OSC_TRIG_CH1):
			level = amplitude/g1
		elif (source == OSC_TRIG_CH2):
			level = amplitude/g2
		elif (source == OSC_TRIG_DA1):
			level = (amplitude/d1)/16
		elif (source == OSC_TRIG_DA2):
			level = (amplitude/d2)/16

		return level

	def _update_datalogger_params(self, ch1, ch2):
		samplerate = _OSC_ADC_SMPS / self.decimation_rate
		self.timestep = 1 / samplerate

		if self.ain_mode == _OSC_AIN_DECI:
			self.procstr[0] = "*C/{:f}".format(self._deci_gain())
			self.procstr[1] = "*C/{:f}".format(self._deci_gain())
		else:
			self.procstr[0] = "*C"
			self.procstr[1] = "*C"
		self.fmtstr = self.get_fmtstr(ch1,ch2)
		self.hdrstr = self.get_hdrstr(ch1,ch2)

	def get_hdrstr(self, ch1, ch2):
		chs = [ch1, ch2]

		hdr = "Moku:Lab Data Logger\r\nStart,{{T}}\r\nSample Rate {} Hz\r\nTime".format(self.get_samplerate())
		for i,c in enumerate(chs):
			if c:
				hdr += ", Channel {i}".format(i=i+1)
		hdr += "\r\n"
		return hdr

	def get_fmtstr(self, ch1, ch2):
		chs = [ch1, ch2]
		fmtstr = "{t}"
		for i,c in enumerate(chs):
			if c:
				fmtstr += ",{{ch{i}:.8e}}".format(i=i+1)
		fmtstr += "\r\n"
		return fmtstr

	def datalogger_start(self, start, duration, use_sd, ch1, ch2, filetype):
		self._update_datalogger_params(ch1, ch2)
		super(Oscilloscope, self).datalogger_start(start=start, duration=duration, use_sd=use_sd, ch1=ch1, ch2=ch2, filetype=filetype)

	def datalogger_start_single(self, use_sd, ch1, ch2, filetype):
		self._update_datalogger_params(ch1, ch2)
		super(Oscilloscope, self).datalogger_start_single(use_sd=use_sd, ch1=ch1, ch2=ch2, filetype=filetype)

	def _set_render(self, t1, t2, decimation):
		self.render_mode = RDR_CUBIC #TODO: Support other
		self.pretrigger = self._buffer_offset(t1, t2, self.decimation_rate)
		self.render_deci = self._render_downsample(t1, t2, self.decimation_rate)
		self.offset = self._render_offset(t1, t2, self.decimation_rate, self.pretrigger, self.render_deci)

		# Set alternates to regular, means we get distorted frames until we get a new trigger
		self.render_deci_alt = self.render_deci
		self.offset_alt = self.offset

		log.debug("Render params: Deci %f PT: %f, RDeci: %f, Off: %f", self.decimation_rate, self.pretrigger, self.render_deci, self.offset)

	def set_timebase(self, t1, t2):
		""" Set the left- and right-hand span for the time axis.
		Units are seconds relative to the trigger point.

		:type t1: float
		:param t1:
			Time, in seconds, from the trigger point to the left of screen. This may be negative (trigger on-screen)
			or positive (trigger off the left of screen).

		:type t2: float
		:param t2: As *t1* but to the right of screen.
		"""
		self.decimation_rate = self._optimal_decimation(t1, t2)
		self._set_render(t1, t2, self.decimation_rate)

	def set_samplerate(self, samplerate):
		""" Manually set the sample rate of the instrument.

		The sample rate is automatically calcluated and set in :any:`set_timebase`; setting it through this
		interface if you've previously set the scales through that will have unexpected results.

		This interface is most useful for datalogging and similar aquisition where one will not be looking
		at data frames.

		:type samplerate: float; *0 < samplerate < 500MSPS*
		:param samplerate: Target samples per second. Will get rounded to the nearest allowable unit.
		"""
		self.decimation_rate = _OSC_ADC_SMPS / samplerate

	def get_samplerate(self):
		return _OSC_ADC_SMPS / self.decimation_rate

	def set_xmode(self, xmode):
		"""
		Set rendering mode for the horizontal axis.

		:type xmode: *OSC_ROLL*, *OSC_SWEEP*, *OSC_FULL_FRAME*
		:param xmode:
			Respectively; Roll Mode (scrolling), Sweep Mode (normal oscilloscope trace sweeping across the screen)
			or Full Frame (Like sweep, but waits for the frame to be completed).
		"""
		self.x_mode = xmode

	def set_precision_mode(self, state):
		""" Change aquisition mode between downsampling and decimation.
		Precision mode, a.k.a Decimation, samples at full rate and applies a low-pass filter to the data. This improves
		precision. Normal mode works by direct downsampling, throwing away points it doesn't need.

		:param state: Select Precision Mode
		:type state: bool """
		self.ain_mode = _OSC_AIN_DECI if state else _OSC_AIN_DDS

	
	def set_source(self, ch, source=OSC_SOURCE_ADC):
		""" Sets input source for given channel

		:type ch: [1,2]
		:param ch: Which input channel to set the source of.

		:type source: OSC_SOURCE_DAC, OSC_SOURCE_ADC
		:param source: Input source. May be either from the ADC or DAC of the corresponding channel. 

		"""
		valid_sources = [OSC_SOURCE_ADC, OSC_SOURCE_DAC]
		if source not in valid_sources:
			log.error("Invalid input source of %d. Expected one of %s", source, valid_sources)
			return

		if(ch==1):
			self.source_ch1 = source
		if(ch==2):
			self.source_ch2 = source

	def set_trigger(self, source, edge, level, hysteresis=0, hf_reject=False, mode=OSC_TRIG_AUTO):
		""" Sets trigger source and parameters.

		:type source: OSC_TRIG_CH1, OSC_TRIG_CH2, OSC_TRIG_DA1, OSC_TRIG_DA2
		:param source: Trigger Source. May be either ADC Channel or either DAC Channel, allowing one to trigger off a synthesised waveform.

		:type edge: OSC_EDGE_RISING, OSC_EDGE_FALLING, OSC_EDGE_BOTH
		:param edge: Which edge to trigger on.

		:type level: float, volts
		:param level: Trigger level

		:type hysteresis: float, volts
		:param hysteresis: Hysteresis to apply around trigger point."""
		self.trig_ch = source
		self.trig_edge = edge
		self.hysteresis = hysteresis
		self.hf_reject = hf_reject
		self.trig_mode = mode
		self.trig_volts = level # Save the desired trigger voltage

	def set_defaults(self):
		""" Reset the Oscilloscope to sane defaults. """
		super(Oscilloscope, self).set_defaults()
		#TODO this should reset ALL registers
		self.framerate = _OSC_FPS
		self.frame_length = _OSC_SCREEN_WIDTH

		self.set_xmode(OSC_FULL_FRAME)
		self.set_timebase(-0.25, 0.25)
		self.set_precision_mode(False)
		self.trig_mode = OSC_TRIG_AUTO
		self.set_trigger(OSC_TRIG_CH1, OSC_EDGE_RISING, 0)
		self.set_frontend(1)
		self.set_frontend(2)
		self.en_in_ch1 = True
		self.en_in_ch2 = True

	def _calculate_scales(self):
		# Returns the bits-to-volts numbers for each channel in the current state

		sect1 = "calibration.AG-%s-%s-%s-1" % ( "50" if self.relays_ch1 & RELAY_LOWZ else "1M",
								  "L" if self.relays_ch1 & RELAY_LOWG else "H",
								  "D" if self.relays_ch1 & RELAY_DC else "A")

		sect2 = "calibration.AG-%s-%s-%s-1" % ( "50" if self.relays_ch2 & RELAY_LOWZ else "1M",
								  "L" if self.relays_ch2 & RELAY_LOWG else "H",
								  "D" if self.relays_ch2 & RELAY_DC else "A")
		dac1 = "calibration.DG-1"
		dac2 = "calibration.DG-2"

		try:
			g1 = 1 / float(self.calibration[sect1])
			g2 = 1 / float(self.calibration[sect2])
			d1 = 1 / float(self.calibration[dac1])
			d2 = 1 / float(self.calibration[dac2])
		except (KeyError, TypeError):
			log.warning("Moku appears uncalibrated")
			g1 = g2 = d1 = d2 = 1

		log.debug("gain values for sections %s, %s, %s, %s = %f, %f, %f, %f; deci %f", sect1, sect2, dac1, dac2, g1, g2, d1, d2, self._deci_gain())

		if self.ain_mode == _OSC_AIN_DECI:
			g1 /= self._deci_gain()
			g2 /= self._deci_gain()
			d1 /= self._deci_gain()
			d2 /= self._deci_gain()

		return (g1, g2, d1, d2)

	def _update_dependent_regs(self, scales):
		# Trigger level must be scaled depending on the current relay settings and chosen trigger source
		self.trigger_level = self._trigger_level(self.trig_volts, self.trig_ch, scales)
		print "Set trigger level to: ", self.trigger_level
		
	def commit(self):
		scales = self._calculate_scales()
		# Update any calibration scaling dependent register values
		self._update_dependent_regs(scales)

		# Commit the register values to the device
		super(Oscilloscope, self).commit()
		self.scales[self._stateid] = scales
		# TODO: Trim scales dictionary, getting rid of old ids

	# Bring in the docstring from the superclass for our docco.
	commit.__doc__ = MokuInstrument.commit.__doc__

	def attach_moku(self, moku):
		super(Oscilloscope, self).attach_moku(moku)

		try:
			self.calibration = dict(self._moku._get_property_section("calibration"))
		except:
			log.warning("Can't read calibration values.")

	attach_moku.__doc__ = MokuInstrument.attach_moku.__doc__

_osc_reg_handlers = {
	'source_ch1':		(REG_OSC_OUTSEL,	to_reg_unsigned(0, 1, allow_set=[OSC_SOURCE_ADC, OSC_SOURCE_DAC]),
											from_reg_unsigned(0, 1)),

	'source_ch2':		(REG_OSC_OUTSEL,	to_reg_unsigned(1, 1, allow_set=[OSC_SOURCE_ADC, OSC_SOURCE_DAC]),
											from_reg_unsigned(1, 1)),

	'trig_mode':		(REG_OSC_TRIGMODE,	to_reg_unsigned(0, 2, allow_set=[OSC_TRIG_AUTO, OSC_TRIG_NORMAL, OSC_TRIG_SINGLE]),
											from_reg_unsigned(0, 2)),

	'trig_edge':		(REG_OSC_TRIGCTL,	to_reg_unsigned(0, 2, allow_set=[OSC_EDGE_RISING, OSC_EDGE_FALLING, OSC_EDGE_BOTH]),
											from_reg_unsigned(0, 2)),

	'trig_ch':			(REG_OSC_TRIGCTL,	to_reg_unsigned(4, 6, allow_set=[OSC_TRIG_CH1, OSC_TRIG_CH2, OSC_TRIG_DA1, OSC_TRIG_DA2]),
											from_reg_unsigned(4, 6)),

	'hf_reject':		(REG_OSC_TRIGCTL,	to_reg_bool(12),			from_reg_bool(12)),
	'hysteresis':		(REG_OSC_TRIGCTL,	to_reg_unsigned(16, 16),	from_reg_unsigned(16, 16)),
	'trigger_level':	(REG_OSC_TRIGLVL,	to_reg_signed(0, 32),		to_reg_signed(0, 32)),

	'loopback_mode_ch1':	(REG_OSC_ACTL,	to_reg_unsigned(0, 1, allow_set=[_OSC_LB_CLIP, _OSC_LB_ROUND]),
											from_reg_unsigned(0, 1)),
	'loopback_mode_ch2':	(REG_OSC_ACTL,	to_reg_unsigned(1, 1, allow_set=[_OSC_LB_CLIP, _OSC_LB_ROUND]),
											from_reg_unsigned(1, 1)),

	'ain_mode':			(REG_OSC_ACTL,		to_reg_unsigned(2, 16, allow_set=[_OSC_AIN_DDS, _OSC_AIN_DECI]),
											from_reg_unsigned(2, 16)),

	'decimation_rate':	(REG_OSC_DECIMATION,to_reg_unsigned(0, 32),	from_reg_unsigned(0, 32)),
}<|MERGE_RESOLUTION|>--- conflicted
+++ resolved
@@ -155,16 +155,14 @@
 
 		self.decimation_rate = 1
 
-<<<<<<< HEAD
 		# Define any (non- register-mapped) properties that are used when committing
 		# as a commit is called when the instrument is set running
 		self.trig_volts = 0
-=======
+
 		self.scales = {}
 
 		self.set_frame_class(VoltsFrame, scales=self.scales)
 
->>>>>>> 5443ff07
 
 	def _optimal_decimation(self, t1, t2):
 		# Based on mercury_ipad/LISettings::OSCalculateOptimalADCDecimation
